function Find-QflatCompiler {
    [CmdletBinding()]
    param()

    $qbcBaseName = "qbc.exe"
    
    # Find the compiler.
    if (Get-Command $qbcBaseName -ErrorAction SilentlyContinue) {
        # It's on our $Env:PATH, so no need to worry.
        $qbc = $qbcBaseName
    } elseif ($Env:QFLAT_PATH) {
        # Try to find from the environment.
        $qbc = Join-Path $Env:QFLAT_PATH $qbcBaseName
    } else {
        # Make an educated guess that the user also has Solid checked out.
        # FIXME: This is a hack.
        $guessedPath = Join-Path "$PSScriptRoot/../../Solid/qflat/qbc/bin/Debug/" $qbcBaseName;
        if (Test-Path $guessedPath) {
            $qbc = $guessedPath;
        } else {
            Write-Debug $guessedPath
            $msg = "Could not find $qbcBaseName."
            throw $msg;
        }
    }

    Write-Debug "Found compiler at $qbc."

    $qbc | Write-Output;
}

function Find-QflatDependencies {
    [CmdletBinding()]
    param(
        [string]
        $Path
    )

    # Get a list of what we need to compile.
    # We do so by examining the *.csproj inside, looking for <None>
    # elements referencing *.qb files.
    # TODO: move to use <Compile> items with a DependentOn instead.
    # Import the csproj as an XML document.
    $csproj = [xml](Get-Content $Path)
    $csproj.Project.ItemGroup `
        | ForEach-Object { $_.None } `
        | Select-Object -ExpandProperty Include `
        | Where-Object { $_.EndsWith(".qb") } `
        | ForEach-Object { Join-Path $libDirectory $_ } `
        | Write-Output

}

function Find-QflatPrelude {
    [CmdletBinding()]
    param()

    Find-QflatCompiler `
        | Split-Path -Resolve `
        | ForEach-Object { Join-Path $_ ..\..\..\..\Library\standard.qb } `
        | Resolve-Path `
        | Write-Output
    
}
function Invoke-Qbc {
    param(
        [string] $Qbc,
        [string[]] $Sources
    )

<<<<<<< HEAD
    # $output = & $qbc --input @sources 2>&1;
    & $qbc --input @sources
=======
    $output = & $qbc --input @sources 2>&1;
>>>>>>> 00eb1a1c

    # $stdout = $output | Where-Object { $_ -is [string]};
    # $stderr = $output | Where-Object { $_ -is [System.Management.Automation.ErrorRecord]};

<<<<<<< HEAD
    # Write-Verbose ($stdout -join "`n");
    # if ($LASTEXITCODE -ne 0) {
    #     # Write-Error "Qbc.exe failed:`n$($stderr -join "`n")";
    # }

    # $output | Write-Output;
=======
    Write-Verbose ($stdout -join "`n");
    if ($LASTEXITCODE -ne 0) {
        Write-Error "Qbc.exe failed:`n$($stderr -join "`n")";
    }

    $output | Write-Output;
>>>>>>> 00eb1a1c
}

function ConvertFrom-Qflat {
    [CmdletBinding(
        DefaultParameterSetName="SingleFile"
    )]
    param(
        [Parameter(Mandatory=$true, Position=1, ValueFromPipeline=$true)]
        [string[]] $FilePath
    )

    begin {
        $qbc = Find-QflatCompiler;
        $paths = @()
    }

    process {
        $paths += @($FilePath)
    }

    end {
        Invoke-Qbc -Qbc $qbc -Sources $paths
    }
}<|MERGE_RESOLUTION|>--- conflicted
+++ resolved
@@ -68,31 +68,18 @@
         [string[]] $Sources
     )
 
-<<<<<<< HEAD
     # $output = & $qbc --input @sources 2>&1;
     & $qbc --input @sources
-=======
-    $output = & $qbc --input @sources 2>&1;
->>>>>>> 00eb1a1c
 
     # $stdout = $output | Where-Object { $_ -is [string]};
     # $stderr = $output | Where-Object { $_ -is [System.Management.Automation.ErrorRecord]};
 
-<<<<<<< HEAD
     # Write-Verbose ($stdout -join "`n");
     # if ($LASTEXITCODE -ne 0) {
     #     # Write-Error "Qbc.exe failed:`n$($stderr -join "`n")";
     # }
 
     # $output | Write-Output;
-=======
-    Write-Verbose ($stdout -join "`n");
-    if ($LASTEXITCODE -ne 0) {
-        Write-Error "Qbc.exe failed:`n$($stderr -join "`n")";
-    }
-
-    $output | Write-Output;
->>>>>>> 00eb1a1c
 }
 
 function ConvertFrom-Qflat {
