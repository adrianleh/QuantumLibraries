﻿namespace Microsoft.Quantum.Canon {

	function AssertAlmostEqual(actual : Double, expected : Double) : () {
		let delta = actual - expected
		// TODO: rewrite using Abs.
		if (delta > 1e-10 || delta < -1e-10) {
			// TODO: use string interpolation here.
			fail "Assertion failed."
		}
	}

<<<<<<< HEAD
	function AssertIntEqual(actual : Int, expected : Int) : () {
		let delta = actual - expected
		if (delta != 0) {
			// TODO: use string interpolation here.
			fail "Assertion failed."
		}
	}
=======
    function AssertIntEqual ( actual : Int, expected : Int, message : String ) : () {
        if( actual != expected )
        {
            fail message
        }
    }
>>>>>>> 96ae5605
	
}<|MERGE_RESOLUTION|>--- conflicted
+++ resolved
@@ -9,21 +9,11 @@
 		}
 	}
 
-<<<<<<< HEAD
-	function AssertIntEqual(actual : Int, expected : Int) : () {
-		let delta = actual - expected
-		if (delta != 0) {
-			// TODO: use string interpolation here.
-			fail "Assertion failed."
-		}
-	}
-=======
     function AssertIntEqual ( actual : Int, expected : Int, message : String ) : () {
         if( actual != expected )
         {
             fail message
         }
     }
->>>>>>> 96ae5605
 	
 }