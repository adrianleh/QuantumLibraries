<<<<<<< HEAD
//namespace Microsoft.Quantum.Canon

operation I(target : Qubit) : () {
    Body {}
    Adjoint self
    Controlled auto
    Controlled Adjoint auto
}

// function Identity(value : 'T) : 'T {
//     return value
// }
=======
namespace Microsoft.Quantum.Canon {

    operation I(target : Qubit) : () {
        Body {}
        Adjoint self
        Controlled auto
        Controlled Adjoint auto
    }

    operation NoOp<'T>(target : 'T) : () {
        Body {}
        Adjoint self
        Controlled auto
        Controlled Adjoint auto
    }

    function Identity<'T>(value : 'T) : 'T {
        return value
    }

}
>>>>>>> 9e39ec36
<|MERGE_RESOLUTION|>--- conflicted
+++ resolved
@@ -1,17 +1,3 @@
-<<<<<<< HEAD
-//namespace Microsoft.Quantum.Canon
-
-operation I(target : Qubit) : () {
-    Body {}
-    Adjoint self
-    Controlled auto
-    Controlled Adjoint auto
-}
-
-// function Identity(value : 'T) : 'T {
-//     return value
-// }
-=======
 namespace Microsoft.Quantum.Canon {
 
     operation I(target : Qubit) : () {
@@ -32,5 +18,4 @@
         return value
     }
 
-}
->>>>>>> 9e39ec36
+}