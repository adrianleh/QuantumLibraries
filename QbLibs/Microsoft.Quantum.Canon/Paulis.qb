--- conflicted
+++ resolved
@@ -41,73 +41,36 @@
         }
     }
 
-/// <summary>
-///     Given a multi-qubit Pauli operator, applies the corresponding operation to
-///     a register.
-/// </summary>
-/// <param name="pauli">A multi-qubit Pauli operator represented as an array of single-qubit Pauli operators.</param>
-/// <param name="target">Register to apply the given Pauli operation on.</param>
-operation ApplyPauli(pauli : Pauli[], target : Qubit[])  : ()
-{
-    Body {
-        for (idxPauli in 0..(Length(pauli) - 1)) {
-            let P = pauli[idxPauli]
-            let targ = target[idxPauli]
-            
-            // FIXME: change to elif.
-            if (P == Xpauli) {
-                X(targ)
-            }
-            if (P == Ypauli) {
-                Y(targ)
-            }
-            if (P == Zpauli) {
-                Z(targ)
-            }
-        }
-<<<<<<< HEAD
-    }
-
-    Adjoint auto
-	Controlled auto
-	Adjoint Controlled auto
-}   
-
-
-/// <summary>
-/// Applies a Pauli operator on the n^th qubit if the n^th bit of a Boolean array is true.
-/// </summary>
-/// <param name = "pauli"> Pauli to apply </param>
-/// <param name = "bitApply"> apply Pauli if bit is this value </param>
-/// <param name = "bits"> Boolean array </param>
-/// <param name = "qubits"> Quantum register </param>
-/// <remarks> 
-/// The boolean array and the quantum register must be of equal length.
-/// </remarks>
-operation ApplyPauliFromBitString(pauli : Pauli, bitApply: Bool, bits : Bool[], qubits : Qubit[]) : ()
-{
-	Body{
-		let nBits = Length(bits)
-		//FailOn (nbits != Length(qubits), "Number of control bits must be equal to number of control qubits")
-
-		for(idxBit in 0..nBits - 1){
-			if(bits[idxBit] == bitApply){
-				ApplyPauli([pauli], [qubits[idxBit]])
-			}
-		}
-	}
-	Adjoint auto
-	Controlled auto
-	Adjoint Controlled auto
-}
-=======
+    /// <summary>
+    ///     Given a multi-qubit Pauli operator, applies the corresponding operation to
+    ///     a register.
+    /// </summary>
+    /// <param name="pauli">A multi-qubit Pauli operator represented as an array of single-qubit Pauli operators.</param>
+    /// <param name="target">Register to apply the given Pauli operation on.</param>
+    operation ApplyPauli(pauli : Pauli[], target : Qubit[])  : ()
+    {
+        Body {
+            for (idxPauli in 0..(Length(pauli) - 1)) {
+                let P = pauli[idxPauli]
+                let targ = target[idxPauli]
+                
+                // FIXME: change to elif.
+                if (P == Xpauli) {
+                    X(targ)
+                }
+                if (P == Ypauli) {
+                    Y(targ)
+                }
+                if (P == Zpauli) {
+                    Z(targ)
+                }
+            }
+        }
 
         Adjoint auto
         Controlled auto
         Adjoint Controlled auto
     }   
->>>>>>> 23bc4dca
-
 
     /// <summary>
     /// Applies a Pauli operator on the n^th qubit if the n^th bit of a Boolean array is true.
