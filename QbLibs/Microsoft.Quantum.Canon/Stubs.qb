<<<<<<< HEAD
﻿//namespace Microsoft.Quantum.Canon


// FIXME: make this a function!
function Float(value : Int)  : Double
{
    return 0.0
=======
﻿
namespace Microsoft.Quantum.Primitive {

    // FIXME: make this a function!
    function Float(value : Int)  : Double
    {
        return 0.0
    }

>>>>>>> 9e39ec36
}<|MERGE_RESOLUTION|>--- conflicted
+++ resolved
@@ -1,12 +1,3 @@
-<<<<<<< HEAD
-﻿//namespace Microsoft.Quantum.Canon
-
-
-// FIXME: make this a function!
-function Float(value : Int)  : Double
-{
-    return 0.0
-=======
 ﻿
 namespace Microsoft.Quantum.Primitive {
 
@@ -16,5 +7,4 @@
         return 0.0
     }
 
->>>>>>> 9e39ec36
 }